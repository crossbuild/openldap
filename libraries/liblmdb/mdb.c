--- conflicted
+++ resolved
@@ -913,8 +913,6 @@
 	unsigned char mx_dbflag;
 } MDB_xcursor;
 
-<<<<<<< HEAD
-=======
 	/** State of FreeDB old pages, stored in the MDB_env */
 typedef struct MDB_pgstate {
 	txnid_t		mf_pglast;	/**< ID of last old page record we used */
@@ -922,7 +920,6 @@
 	pgno_t		*mf_pgfree;	/**< memory to free when dropping me_pghead */
 } MDB_pgstate;
 
->>>>>>> 3394bac2
 	/** The database environment. */
 struct MDB_env {
 	HANDLE		me_fd;		/**< The main data file */
@@ -949,16 +946,8 @@
 	size_t		me_mapsize;		/**< size of the data memory map */
 	off_t		me_size;		/**< current file size */
 	pgno_t		me_maxpg;		/**< me_mapsize / me_psize */
-<<<<<<< HEAD
-	txnid_t		me_pglast;		/**< ID of last old page record we used */
 	MDB_dbx		*me_dbxs;		/**< array of static DB info */
 	uint16_t	*me_dbflags;	/**< array of flags from MDB_db.md_flags */
-	pgno_t		*me_pghead;	/**< old pages reclaimed from freelist */
-	pgno_t		*me_pgfree;	/**< memory to free when dropping me_pghead */
-=======
-	MDB_dbx		*me_dbxs;		/**< array of static DB info */
-	uint16_t	*me_dbflags;	/**< array of flags from MDB_db.md_flags */
->>>>>>> 3394bac2
 	pthread_key_t	me_txkey;	/**< thread-key for readers */
 	MDB_pgstate	me_pgstate;		/**< state of old pages from freeDB */
 #	define		me_pglast	me_pgstate.mf_pglast
@@ -1408,10 +1397,6 @@
 					if (readit) {
 						MDB_val key, data;
 						pgno_t *idl, *mop2;
-<<<<<<< HEAD
-						int exact;
-=======
->>>>>>> 3394bac2
 
 						last = txn->mt_env->me_pglast + 1;
 
@@ -2034,10 +2019,6 @@
 				env->me_free_pgs = txn->mt_free_pgs;
 		}
 
-<<<<<<< HEAD
-		free(txn->mt_env->me_pgfree);
-=======
->>>>>>> 3394bac2
 		txn->mt_env->me_pghead = txn->mt_env->me_pgfree = NULL;
 		txn->mt_env->me_pglast = 0;
 
