--- conflicted
+++ resolved
@@ -582,16 +582,10 @@
 
 	/** @brief Open a database in the environment.
 	 *
-<<<<<<< HEAD
-	 * The database handle may be discarded by calling #mdb_close(). Only
-	 * one thread at a time may call this function; it is not mutex-protected in
-	 * a read-only transaction.
-=======
 	 * The database handle may be discarded by calling #mdb_close().  The
 	 * database handle resides in the shared environment, it is not owned
 	 * by the given transaction. Only one thread should call this function;
 	 * it is not mutex-protected in a read-only transaction.
->>>>>>> eeec5091
 	 * @param[in] txn A transaction handle returned by #mdb_txn_begin()
 	 * @param[in] name The name of the database to open. If only a single
 	 * 	database is needed in the environment, this value may be NULL.
